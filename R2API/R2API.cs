using System;
using System.Collections.Generic;
using System.IO;
using System.Linq;
using System.Reflection;
using System.Text.RegularExpressions;
using BepInEx;
using BepInEx.Logging;
using Facepunch.Steamworks;
using MonoMod.Cil;
using MonoMod.RuntimeDetour;
using MonoMod.RuntimeDetour.HookGen;
using R2API.Utils;
using RoR2;
using RoR2.Networking;

namespace R2API {
    [BepInPlugin(PluginGUID, PluginName, PluginVersion)]
    // ReSharper disable once InconsistentNaming
    public class R2API : BaseUnityPlugin {
        // ReSharper disable once InconsistentNaming
        public const string PluginGUID = "com.bepis.r2api";
        public const string PluginName = "R2API";
        public const string PluginVersion = "0.0.1";


<<<<<<< HEAD
        private const int GameBuild = 5400041;
=======
        private const int GameBuild = 5381045;
>>>>>>> 2497a745

        internal new static ManualLogSource Logger { get; set; }

        internal static DetourModManager ModManager;

        internal static event EventHandler R2APIStart;

        internal static HashSet<string> LoadedSubmodules;

        public R2API() {
            Logger = base.Logger;
            ModManager = new DetourModManager();
            AddHookLogging();
            CheckForIncompatibleAssemblies();
            CheckR2APIMonomodPatch();

            Environment.SetEnvironmentVariable("MONOMOD_DMD_TYPE", "Cecil");

            On.RoR2.UnitySystemConsoleRedirector.Redirect += orig => { };

            var pluginScanner = new PluginScanner();
            var submoduleHandler = new APISubmoduleHandler(GameBuild, Logger);
            LoadedSubmodules = submoduleHandler.LoadRequested(pluginScanner);
            var networkCompatibilityHandler = new NetworkCompatibilityHandler();
            networkCompatibilityHandler.BuildModList(pluginScanner);
            pluginScanner.ScanPlugins();

            RoR2Application.isModded = true;

            SteamworksClientManager.onLoaded += CheckIfUsedOnRightGameVersion;

            VanillaFixes();
        }

        private static void CheckIfUsedOnRightGameVersion() {
            var buildId =
                SteamworksClientManager.instance.GetFieldValue<Client>("steamworksClient").BuildId;

            if (GameBuild == buildId)
                return;

            Logger.LogWarning($"This version of R2API was built for build id \"{GameBuild}\", you are running \"{buildId}\".");
            Logger.LogWarning("Should any problems arise, please check for a new version before reporting issues.");
        }

        private static void VanillaFixes() {
            // Temporary fix until the Eclipse Button in the main menu is correctly set by the game devs.
            // It gets disabled when modded even though this option is currently singleplayer only.
            On.RoR2.DisableIfGameModded.OnEnable += (orig, self) => {
                if (self.name != "GenericMenuButton (Eclipse)") orig(self);
            };

            // Temporary fix for the game not correctly firing the mod mismatch kick reason
            // because of a lack of default constructor.
            IL.RoR2.Networking.ServerAuthManager.HandleSetClientAuth += il => {
                var c = new ILCursor(il);
                if (c.TryGotoNext(MoveType.AfterLabel,
                    x => x.MatchNewobj(typeof(GameNetworkManager.ModMismatchKickReason).GetConstructor(new[] { typeof(IEnumerable<string>) })),
                    x => x.MatchStloc(out _)))
                {
                    static GameNetworkManager.SimpleLocalizedKickReason SwapToStandardMessage(GameNetworkManager.ModMismatchKickReason reason)
                    {
                        reason.GetDisplayTokenAndFormatParams(out var token, out _);               
                        return new GameNetworkManager.SimpleLocalizedKickReason(token,
                            "This information is not yet available, see below the list of all mods the server needs you to have : ",
                            string.Join("\n", NetworkModCompatibilityHelper.networkModList));
                    }
                    c.Index++;
                    c.EmitDelegate<Func<GameNetworkManager.ModMismatchKickReason, GameNetworkManager.SimpleLocalizedKickReason>>(SwapToStandardMessage);
                }
            };
        }

        public void Start() {
            R2APIStart?.Invoke(this, null);
        }


        /// <summary>
        /// Return true if the specified submodule is loaded.
        /// </summary>
        /// <param name="submodule">nameof the submodule</param>
        public static bool IsLoaded(string submodule) {
            if (LoadedSubmodules == null) {
                Logger.LogWarning("IsLoaded called before submodules were loaded, result may not reflect actual load status.");
                return false;
            }
            return LoadedSubmodules.Contains(submodule);
        }

        private static void AddHookLogging() {
            ModManager.OnHook += (hookOwner, @base, _, __) => LogMethod(@base, hookOwner);
            ModManager.OnDetour += (hookOwner, @base, _) => LogMethod(@base, hookOwner);
            ModManager.OnNativeDetour += (hookOwner, @base, _, __) => LogMethod(@base, hookOwner);

            HookEndpointManager.OnAdd += (@base, @delegate) => LogMethod(@base, @delegate.Method.Module.Assembly);
            HookEndpointManager.OnModify += (@base, @delegate) => LogMethod(@base, @delegate.Method.Module.Assembly);
        }

        private static bool LogMethod(MemberInfo @base, Assembly hookOwnerAssembly) {
            if (@base == null) {
                return true;
            }

            var hookOwnerDllName = "Not Found";
            if (hookOwnerAssembly != null) {
                // Get the dll name instead of assembly manifest name as this one one could be not correctly set by mod maker.
                hookOwnerDllName = System.IO.Path.GetFileName(hookOwnerAssembly.Location);
            }

            var declaringType = @base.DeclaringType;
            var name = @base.Name;
            var identifier = declaringType != null ? $"{declaringType}.{name}" : name;

            Logger.LogDebug($"Hook added by assembly: {hookOwnerDllName} for: {identifier}");
            return true;
        }

        public static bool SupportsVersion(string version) {
            var own = Version.Parse(PluginVersion);
            var v = Version.Parse(version);

            return own.Major == v.Major && own.Minor <= v.Minor;
        }

        private static void CheckForIncompatibleAssemblies() {
            var dirName = Directory.GetCurrentDirectory();
            var managed = System.IO.Path.Combine(dirName, "Risk of Rain 2_Data", "Managed");
            var dlls = Directory.GetFiles(managed, "*.dll");

            var info = new List<string> {
                "You have incompatible assemblies",
                "Please delete the following files from your managed folder:",
                ""
            };
            var countEmpty = info.Count;

            info.AddRange(dlls
                .Select(x => new FileInfo(x))
                .Where(x => Regex.IsMatch(x.Name
                    , @"(MonoMod*)|(Mono\.Cecil)"
                    , RegexOptions.Compiled | RegexOptions.IgnoreCase))
                .Select(x => x.Name));

            if (info.Count == countEmpty)
                return;

            Logger.LogBlockError(info);
        }

        // ReSharper disable once InconsistentNaming
        private static void CheckR2APIMonomodPatch() {
            var isHere = AppDomain.CurrentDomain.GetAssemblies().Any(assembly => assembly.FullName.ToLower().Contains("r2api.mm.monomodrules"));

            if (!isHere) {
                var message = new List<string> {
                    "The Monomod patch of R2API seems to be missing",
                    "Please make sure that a file called:",
                    "Assembly-CSharp.R2API.mm.dll",
                    "is present in the Risk of Rain 2\\BepInEx\\monomod\\ folder",
                };
                Logger.LogBlockError(message);
            }
        }
    }
}<|MERGE_RESOLUTION|>--- conflicted
+++ resolved
@@ -23,12 +23,7 @@
         public const string PluginName = "R2API";
         public const string PluginVersion = "0.0.1";
 
-
-<<<<<<< HEAD
         private const int GameBuild = 5400041;
-=======
-        private const int GameBuild = 5381045;
->>>>>>> 2497a745
 
         internal new static ManualLogSource Logger { get; set; }
 
