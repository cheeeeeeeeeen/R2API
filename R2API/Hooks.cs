﻿namespace R2API
{
	public static class Hooks
	{
		internal static void InitializeHooks()
		{
			On.RoR2.RoR2Application.UnitySystemConsoleRedirector.Redirect += orig => { };

			SurvivorAPI.InitHooks();
<<<<<<< HEAD
            AssetAPI.InitHooks();
			ItemDropAPI.InitHooks();
			InventoryAPI.InitHooks();
=======
			AssetAPI.InitHooks();
>>>>>>> 643b4a27
		}
	}
}<|MERGE_RESOLUTION|>--- conflicted
+++ resolved
@@ -7,13 +7,9 @@
 			On.RoR2.RoR2Application.UnitySystemConsoleRedirector.Redirect += orig => { };
 
 			SurvivorAPI.InitHooks();
-<<<<<<< HEAD
             AssetAPI.InitHooks();
 			ItemDropAPI.InitHooks();
 			InventoryAPI.InitHooks();
-=======
-			AssetAPI.InitHooks();
->>>>>>> 643b4a27
 		}
 	}
 }